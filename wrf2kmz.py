--- conflicted
+++ resolved
@@ -725,15 +725,11 @@
                 a=a[:,idx[0]:idx[1]+1,idx[2]:idx[3]+1]
             else:
                 a=a[idx[0]:idx[1]+1,idx[2]:idx[3]+1]
-<<<<<<< HEAD
-        return (a[a==a].min(),a[a==a].max())
-=======
         try:
             min,max=(a[a==a].min(),a[a==a].max())
         except ValueError:
             raise MaskedArrayException
         return min,max
->>>>>>> 57b9f2d4
 
     def getUnits(self):
         '''
